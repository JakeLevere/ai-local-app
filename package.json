{
  "name": "ai-local-app",
  "version": "1.0.0",
  "main": "main.js",
  "scripts": {
    "start": "electron .",
<<<<<<< HEAD
    "build": "electron-builder"
=======
    "test": "jest"
>>>>>>> 24b49d1e
  },
  "keywords": [],
  "author": "",
  "license": "MIT",
  "description": "",
  "build": {
    "appId": "com.example.ai-local-app",
    "productName": "AI Local App",
    "directories": {
      "output": "dist"
    },
    "files": [
      "**/*",
      "!dist/**/*"
    ]
  },
  "devDependencies": {
    "electron": "^35.1.2",
<<<<<<< HEAD
    "electron-builder": "^24.11.0"
=======
    "jest": "^29.7.0"
>>>>>>> 24b49d1e
  },
  "dependencies": {
    "@electron/remote": "^2.1.2",
    "axios": "^1.8.4",
    "cheerio": "^1.0.0",
    "express": "^5.1.0",
    "node-fetch": "^3.3.2",
    "openai": "^4.91.0",
    "sharp": "^0.33.5",
    "sqlite3": "^5.1.7"
  }
}<|MERGE_RESOLUTION|>--- conflicted
+++ resolved
@@ -4,11 +4,7 @@
   "main": "main.js",
   "scripts": {
     "start": "electron .",
-<<<<<<< HEAD
     "build": "electron-builder"
-=======
-    "test": "jest"
->>>>>>> 24b49d1e
   },
   "keywords": [],
   "author": "",
@@ -27,11 +23,7 @@
   },
   "devDependencies": {
     "electron": "^35.1.2",
-<<<<<<< HEAD
     "electron-builder": "^24.11.0"
-=======
-    "jest": "^29.7.0"
->>>>>>> 24b49d1e
   },
   "dependencies": {
     "@electron/remote": "^2.1.2",
