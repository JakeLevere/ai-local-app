--- conflicted
+++ resolved
@@ -31,15 +31,11 @@
 
 ## Local Images
 
-<<<<<<< HEAD
+
 The application looks for persona icons and other assets under `ai-local-data/Images`
 inside your documents folder. You can store your own images in that directory and
 they will be served at runtime. No images are required in the repository itself.
 
 ## License
 
-This project is licensed under the [MIT License](LICENSE).
-=======
-
-These directories are created automatically on first run. Images stored under `ai-local-data/Images` will be served by the app at runtime.
->>>>>>> 84299b3b
+This project is licensed under the [MIT License](LICENSE).