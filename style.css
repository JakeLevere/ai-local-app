--- conflicted
+++ resolved
@@ -4,8 +4,6 @@
 
 /* Combined Stylesheet: Hierarchy Visuals & Panel Fix */
 
-<<<<<<< HEAD
-=======
 :root {
     --sidebar-bg: #1f1f23;
     --color-accent: #8ab4f8;
@@ -53,7 +51,6 @@
     --primary-font-size: var(--font-size-md);
     --display-highlight: rgba(255, 165, 0, 0.6);
 }
->>>>>>> 8f3a64a2
 
 * { box-sizing: border-box; margin: 0; padding: 0; }
 
@@ -102,33 +99,20 @@
     object-fit: contain;
     display: none;
 }
-<<<<<<< HEAD
-#left-sidebar h2 { font-size: 0.75em; font-weight: 600; color: theme('colors.text-grey'); text-transform: uppercase; letter-spacing: 0.8px; padding: 10px 0 5px 5px; margin: 10px 0 5px 0; border: none; flex-shrink: 0; }
-#create-deck, #create-slide { width: 100%; padding: 6px 12px; margin-bottom: 10px; background-color: theme('colors.baby-blue'); color: theme('colors.button-text-dark'); border: none; border-radius: theme('borderRadius.md'); cursor: pointer; font-size: 0.85em; font-weight: 600; text-align: center; transition: background-color 0.2s ease, opacity 0.2s ease; flex-shrink: 0; }
-#create-deck:hover, #create-slide:hover { background-color: theme('colors.baby-blue-darker'); opacity: 0.9; }
-#deck-controls { margin-bottom: 10px; padding: 5px 0; flex-shrink: 0; }
-#deck-dropdown { width: 100%; padding: 6px 8px; background-color: theme('colors.input-bg'); color: theme('colors.text-off-white'); border: 1px solid theme('colors.border'); border-radius: theme('borderRadius.md'); font-size: 0.85em; -webkit-appearance: none; appearance: none; }
-=======
 
 #left-sidebar h2 { font-size: var(--font-size-xs); font-weight: 600; color: var(--text-grey); text-transform: uppercase; letter-spacing: 0.8px; padding: var(--space-2) 0 var(--space-1) var(--space-1); margin: var(--space-2) 0 var(--space-1) 0; border: none; flex-shrink: 0; }
 #create-deck, #create-slide { width: 100%; padding: var(--space-2) var(--space-3); margin-bottom: var(--space-2); background-color: var(--button-primary-bg); color: var(--button-text-dark); border: none; border-radius: var(--space-1); cursor: pointer; font-size: var(--font-size-sm); font-weight: 600; text-align: center; transition: background-color 0.2s ease, opacity 0.2s ease; flex-shrink: 0; }
 #create-deck:hover, #create-slide:hover { background-color: var(--button-primary-hover-bg); opacity: 0.9; }
 #deck-controls { margin-bottom: var(--space-2); padding: var(--space-1) 0; flex-shrink: 0; }
 #deck-dropdown { width: 100%; padding: 6px 8px; background-color: var(--input-bg); color: var(--text-off-white); border: 1px solid var(--border-color); border-radius: 5px; font-size: 0.85em; -webkit-appearance: none; appearance: none; }
->>>>>>> 8f3a64a2
 
 /* --- Persona List Hierarchy Styles --- */
 .persona-list-container { list-style: none; padding: 0; margin: 0; flex-grow: 1; min-height: 0; }
 #persona-list-container { display: block; }
 .loading-personas { padding: 15px; text-align: center; color: theme('colors.text-grey'); font-style: italic; }
 
-<<<<<<< HEAD
-.persona-item { display: flex; align-items: center; margin-bottom: 3px; cursor: pointer; border-radius: theme('borderRadius.md'); transition: background-color 0.15s ease, border-left-color 0.15s ease; overflow: hidden; border-left: 3px solid transparent; }
-.favorite-star { margin-left: auto; color: theme('colors.text-grey'); font-size: 1.1rem; cursor: pointer; }
-=======
 .persona-item { display: flex; align-items: center; margin-bottom: var(--space-1); cursor: pointer; border-radius: var(--space-1); transition: background-color 0.15s ease, border-left-color 0.15s ease; overflow: hidden; border-left: 3px solid transparent; }
 .favorite-star { margin-left: auto; color: var(--text-grey); font-size: 1.1rem; cursor: pointer; }
->>>>>>> 8f3a64a2
 .favorite-star.active { color: gold; }
 .persona-item:hover { background-color: theme('colors.sidebar-item-hover'); }
 .persona-name { flex-grow: 1; white-space: nowrap; overflow: hidden; text-overflow: ellipsis; line-height: 1.4; }
@@ -138,15 +122,9 @@
     padding: theme('spacing.primary-item-y') theme('spacing.primary-item-x');
 }
 .persona-item.primary-persona .persona-icon {
-<<<<<<< HEAD
-    width: theme('spacing.primary-icon');
-    height: theme('spacing.primary-icon');
-    margin-right: 12px;
-=======
     width: var(--primary-icon-size);
     height: var(--primary-icon-size);
     margin-right: var(--space-3);
->>>>>>> 8f3a64a2
 }
 .persona-item.primary-persona .persona-name {
     font-weight: 600;
@@ -159,21 +137,12 @@
 /* Deck List */
 .deck-list { list-style: none; padding: 0; margin: 0; flex-grow: 1; min-height: 0; }
 #deck-list { display: none; }
-<<<<<<< HEAD
-.deck-item { display: flex; align-items: center; padding: 7px 8px; margin-bottom: 3px; cursor: pointer; border-radius: theme('borderRadius.md'); transition: background-color 0.15s ease; overflow: hidden; border-left: 3px solid transparent; }
-.deck-item:hover { background-color: theme('colors.sidebar-item-hover'); }
-.deck-item.selected { background-color: theme('colors.sidebar-item-selected'); border-left: 3px solid theme('colors.baby-blue'); }
-.slide-icon { width: 32px; height: 32px; border-radius: theme('borderRadius.sm'); object-fit: cover; margin-right: 10px; border: 1px solid theme('colors.border'); flex-shrink: 0; background-color: #444; }
-.slide-name { flex-grow: 1; white-space: nowrap; overflow: hidden; text-overflow: ellipsis; font-size: 0.9em; color: theme('colors.text-off-white'); line-height: 1.4; }
-button.deck-save-btn { margin-left: 5px; background: none; border: none; color: theme('colors.text-off-white'); cursor: pointer; }
-=======
 .deck-item { display: flex; align-items: center; padding: var(--space-2) var(--space-2); margin-bottom: var(--space-1); cursor: pointer; border-radius: var(--space-1); transition: background-color 0.15s ease; overflow: hidden; border-left: 3px solid transparent; }
 .deck-item:hover { background-color: var(--sidebar-item-hover); }
 .deck-item.selected { background-color: var(--sidebar-item-selected); border-left: 3px solid var(--sidebar-item-selected-border); }
 .slide-icon { width: var(--space-8); height: var(--space-8); border-radius: var(--space-1); object-fit: cover; margin-right: var(--space-3); border: 1px solid var(--border-color); flex-shrink: 0; background-color: #444; }
 .slide-name { flex-grow: 1; white-space: nowrap; overflow: hidden; text-overflow: ellipsis; font-size: var(--font-size-sm); color: var(--text-off-white); line-height: 1.4; }
 button.deck-save-btn { margin-left: var(--space-1); background: none; border: none; color: var(--text-off-white); cursor: pointer; }
->>>>>>> 8f3a64a2
 
 /* Sidebar Collapse Arrow */
 #collapse-arrow { position: absolute; top: 8px; right: 8px; width: 24px; height: 24px; padding: 2px; cursor: pointer; fill: theme('colors.text-grey'); transition: transform 0.3s ease-in-out, right 0.3s ease-in-out, fill 0.2s ease; border-radius: theme('borderRadius.sm'); }
@@ -325,11 +294,7 @@
 .display { position: absolute; top: 0; left: 0; width: 100%; height: 100%; background-color: #222; border: 1px solid theme('colors.border'); border-radius: theme('borderRadius.sm'); overflow: hidden; display: flex; filter: brightness(35%); transition: filter 0.3s ease-in-out; }
 .display img, .display webview, .display iframe { border: none; display: none; width: 100%; height: 100%; min-height: 100%; flex-shrink: 0; object-fit: contain; background-color: #000; }
 .display img.active, .display webview.active, .display iframe.active { display: block; }
-<<<<<<< HEAD
-.display .loading { position: absolute; top: 50%; left: 50%; width: 40px; height: 40px; border: 4px solid theme('colors.text-grey'); border-top: 4px solid theme('colors.baby-blue'); border-radius: 50%; animation: spin 1s linear infinite; transform: translate(-50%, -50%); display: none; z-index: 5; }
-=======
 .display .loading { position: absolute; top: 50%; left: 50%; width: 40px; height: 40px; border: 4px solid var(--text-grey); border-top: 4px solid var(--color-accent); border-radius: 50%; animation: spin 1s linear infinite; transform: translate(-50%, -50%); display: none; z-index: 5; }
->>>>>>> 8f3a64a2
 .display.loading-active .loading { display: block; }
 @keyframes spin { 0% { transform: translate(-50%, -50%) rotate(0deg); } 100% { transform: translate(-50%, -50%) rotate(360deg); } }
 .bounce-in { animation: bounce-in 0.6s ease forwards; }
@@ -594,20 +559,6 @@
 #chat-log p.status-message { background-color: transparent; color: theme('colors.text-grey'); font-style: italic; text-align: center; font-size: 0.8em; margin-left: auto; margin-right: auto; padding: 4px 0; max-width: 100%; }
 #chat-log p strong { margin-right: 5px; font-weight: 600; position: relative; display: block; margin-bottom: 3px; font-size: 0.8em; opacity: 0.8; }
 #chat-log p.user-message strong { display: none; }
-<<<<<<< HEAD
-#chat-log p.ai-message strong { color: theme('colors.baby-blue'); }
-#chat-log p.ai-message.error-message strong { color: #FF6B6B; }
-#chat-log p.ai-message strong .thinking-bar { display: none; position: absolute; bottom: -2px; left: 0; width: 0; height: 2px; background-color: theme('colors.baby-blue'); animation: thinking 1.5s linear infinite; }
-#chat-log p.ai-message.thinking-active strong .thinking-bar { display: inline-block; }
-@keyframes thinking { 0% { width: 0; opacity: 0.5; } 50% { width: 100%; opacity: 1; } 100% { width: 0; opacity: 0.5; } }
-#chat-input-area { display: flex; padding: 15px; border-top: 1px solid theme('colors.border'); background-color: theme('colors.sidebar-bg'); flex-shrink: 0; }
-#chat-input-area input[type="text"] { flex-grow: 1; padding: 8px 10px; border: 1px solid #555; background-color: theme('colors.input-bg'); color: theme('colors.text-off-white'); border-radius: theme('borderRadius.sm'); margin-right: 10px; font-size: 0.9em; }
-#chat-input-area input[type="text"]::placeholder { color: theme('colors.text-dark-grey'); }
-#chat-input-area button { padding: 8px 15px; border: none; background-color: theme('colors.baby-blue'); color: #111; border-radius: theme('borderRadius.sm'); cursor: pointer; transition: background-color 0.2s ease; font-size: 0.9em; font-weight: 600; }
-#chat-input-area button:hover { background-color: theme('colors.baby-blue-darker'); }
-#chat-collapse-arrow { position: absolute; top: 8px; right: 8px; width: 24px; height: 24px; padding: 2px; cursor: pointer; fill: theme('colors.text-grey'); transition: transform 0.3s ease-in-out, left 0.3s ease-in-out, fill 0.2s ease; border-radius: theme('borderRadius.sm'); z-index: 10; }
-#chat-collapse-arrow:hover { background-color: theme('colors.sidebar-item-hover'); fill: theme('colors.text-off-white'); }
-=======
 #chat-log p.ai-message strong { color: var(--color-accent); }
 #chat-log p.ai-message.error-message strong { color: #FF6B6B; }
 #chat-log p.ai-message strong .thinking-bar { display: none; position: absolute; bottom: -2px; left: 0; width: 0; height: 2px; background-color: var(--color-accent); animation: thinking 1.5s linear infinite; }
@@ -620,7 +571,6 @@
 #chat-input-area button:hover { background-color: var(--color-accent-hover); }
 #chat-collapse-arrow { position: absolute; top: 8px; right: 8px; width: 24px; height: 24px; padding: 2px; cursor: pointer; fill: var(--text-grey); transition: transform 0.3s ease-in-out, left 0.3s ease-in-out, fill 0.2s ease; border-radius: 4px; z-index: 10; }
 #chat-collapse-arrow:hover { background-color: var(--sidebar-item-hover); fill: var(--text-off-white); }
->>>>>>> 8f3a64a2
 
 
 /* --- Config Panel --- */
@@ -635,15 +585,6 @@
 }
 #config-header { background-color: theme('colors.sidebar-bg'); padding: 10px; cursor: pointer; font-size: 0.9em; color: theme('colors.text-off-white'); text-align: center; border-bottom: 1px solid theme('colors.border'); transition: background-color 0.2s ease; }
 #info-panels.active #config-header { border-bottom: none; }
-<<<<<<< HEAD
-#config-header:hover { background-color: rgba(135, 206, 250, 0.1); }
-#config-content { max-height: 0; overflow: hidden; padding: 0 15px; transition: max-height 0.3s ease-in-out, padding 0.1s ease-in-out; background-color: theme('colors.sidebar-bg'); }
-#info-panels.active #config-content { max-height: none; padding: 15px; overflow: visible; }
-.dropdown { margin-bottom: 10px; }
-.dropdown-header { background-color: theme('colors.bg-dark-grey'); padding: 10px; cursor: pointer; border: 1px solid theme('colors.border'); border-radius: theme('borderRadius.sm'); font-size: 0.9em; color: theme('colors.text-off-white'); transition: background-color 0.2s ease; }
-.dropdown-header:hover { background-color: rgba(135, 206, 250, 0.1); }
-.dropdown-content { max-height: 0; overflow: hidden; padding: 0 10px; background-color: theme('colors.input-bg'); border: 1px solid theme('colors.border'); border-top: none; border-radius: 0 0 4px 4px; transition: max-height 0.3s ease-in-out, padding 0.1s ease-in-out; }
-=======
 #config-header:hover { background-color: rgba(138, 180, 248, 0.1); }
 #config-content { max-height: 0; overflow: hidden; padding: 0 15px; transition: max-height 0.3s ease-in-out, padding 0.1s ease-in-out; background-color: var(--sidebar-bg); }
 #info-panels.active #config-content { max-height: none; padding: 15px; overflow: visible; }
@@ -651,17 +592,11 @@
 .dropdown-header { background-color: var(--bg-dark-grey); padding: 10px; cursor: pointer; border: 1px solid var(--border-color); border-radius: 4px; font-size: 0.9em; color: var(--text-off-white); transition: background-color 0.2s ease; }
 .dropdown-header:hover { background-color: rgba(138, 180, 248, 0.1); }
 .dropdown-content { max-height: 0; overflow: hidden; padding: 0 10px; background-color: var(--input-bg); border: 1px solid var(--border-color); border-top: none; border-radius: 0 0 4px 4px; transition: max-height 0.3s ease-in-out, padding 0.1s ease-in-out; }
->>>>>>> 8f3a64a2
 .dropdown-content.active { max-height: none; padding: 10px; overflow: visible; }
 textarea { width: 100%; min-height: 100px; background-color: theme('colors.bg-very-dark'); color: theme('colors.text-off-white'); border: 1px solid #555; padding: 8px; font-size: 0.9em; resize: vertical; border-radius: theme('borderRadius.sm'); overflow-y: hidden; }
 .dropdown-buttons { margin-top: 10px; display: flex; justify-content: flex-end; }
-<<<<<<< HEAD
-.dropdown-buttons button { padding: 8px 15px; border: none; background-color: theme('colors.baby-blue'); color: #111; border-radius: theme('borderRadius.sm'); cursor: pointer; margin-left: 10px; font-size: 0.9em; font-weight: 600; transition: background-color 0.2s ease; }
-.dropdown-buttons button:hover { background-color: theme('colors.baby-blue-darker'); }
-=======
 .dropdown-buttons button { padding: 8px 15px; border: none; background-color: var(--color-accent); color: #111; border-radius: 4px; cursor: pointer; margin-left: 10px; font-size: 0.9em; font-weight: 600; transition: background-color 0.2s ease; }
 .dropdown-buttons button:hover { background-color: var(--color-accent-hover); }
->>>>>>> 8f3a64a2
 #info-panels.primary-selected #auto-pre-prompt, #info-panels.primary-selected #update-memory { display: none; }
 #info-panels.primary-selected #memory-prompt-header, #info-panels.primary-selected #memory-prompt-content, #info-panels.primary-selected #memory-header, #info-panels.primary-selected #memory-content { display: none; }
 
@@ -740,19 +675,11 @@
 #login-overlay.active { pointer-events: all; }
 #login-form {
     position: relative;
-<<<<<<< HEAD
-    background: linear-gradient(to bottom, theme('colors.bg-dark-grey'), #222);
-    padding: 25px;
-    border-radius: theme('borderRadius.lg');
-    border: 2px solid theme('colors.baby-blue');
-    box-shadow: 0 0 20px theme('colors.baby-blue');
-=======
     background: linear-gradient(to bottom, var(--bg-dark-grey), #222);
     padding: var(--space-6);
     border-radius: var(--space-3);
     border: 2px solid var(--baby-blue);
     box-shadow: 0 0 20px var(--baby-blue);
->>>>>>> 8f3a64a2
     display: flex;
     flex-direction: column;
     gap: var(--space-4);
@@ -761,18 +688,6 @@
 #login-form h1 {
     margin: 0 0 var(--space-3);
     text-align: center;
-<<<<<<< HEAD
-    color: theme('colors.baby-blue');
-    font-size: 1.6em;
-    text-shadow: 0 0 10px theme('colors.baby-blue');
-}
-#login-form input {
-    padding: 8px;
-    border-radius: theme('borderRadius.sm');
-    border: 1px solid theme('colors.border');
-    background: theme('colors.input-bg');
-    color: theme('colors.text-off-white');
-=======
     color: var(--baby-blue);
     font-size: var(--font-size-xl);
     text-shadow: 0 0 10px var(--baby-blue);
@@ -784,21 +699,10 @@
     border: 1px solid var(--border-color);
     background: var(--input-bg);
     color: var(--text-off-white);
->>>>>>> 8f3a64a2
 }
 #login-form button {
     padding: var(--space-2) var(--space-4);
     border: none;
-<<<<<<< HEAD
-    background: theme('colors.baby-blue');
-    color: #111;
-    border-radius: theme('borderRadius.sm');
-    cursor: pointer;
-    font-weight: 600;
-    box-shadow: 0 0 10px theme('colors.baby-blue');
-}
-#login-form button:hover { background: theme('colors.baby-blue-darker'); }
-=======
     background: var(--color-accent);
     color: #111;
     border-radius: var(--space-1);
@@ -808,7 +712,6 @@
     box-shadow: 0 0 10px var(--baby-blue);
 }
 #login-form button:hover { background: var(--color-accent-hover); }
->>>>>>> 8f3a64a2
 #login-overlay.hidden { display: none; }
 
 body.pre-login .app-container {
